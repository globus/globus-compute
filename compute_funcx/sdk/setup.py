import os
import re
from pathlib import Path

from setuptools import find_packages, setup

REQUIRES = [
<<<<<<< HEAD
    "globus-compute-sdk==2.4.0a0",
=======
    "globus-compute-sdk==2.4.0",
>>>>>>> 9da26986
]


def parse_version():
    # single source of truth for package version
    version_string = ""
    version_pattern = re.compile(r'__version__ = "([^"]*)"')
    with open(os.path.join("funcx", "version.py")) as f:
        for line in f:
            match = version_pattern.match(line)
            if match:
                version_string = match.group(1)
                break
    if not version_string:
        raise RuntimeError("Failed to parse version information")
    return version_string


directory = Path(__file__).parent
long_description = (directory / "PyPI.md").read_text()


setup(
    name="funcx",
    version=parse_version(),
    packages=find_packages(),
    description="Globus Compute: High Performance Function Serving for Science",
    long_description=long_description,
    long_description_content_type="text/markdown",
    install_requires=REQUIRES,
    extras_require={},
    python_requires=">=3.7",
    classifiers=[
        "Development Status :: 3 - Alpha",
        "Intended Audience :: Science/Research",
        "License :: OSI Approved :: Apache Software License",
        "Natural Language :: English",
        "Operating System :: OS Independent",
        "Programming Language :: Python :: 3",
        "Topic :: Scientific/Engineering",
    ],
    keywords=["funcX", "FaaS", "Function Serving", "Globus Compute"],
    author="The Globus Compute Team",
    author_email="support@globus.org",
    license="Apache License, Version 2.0",
    url="https://github.com/funcx-faas/funcx",
    project_urls={
        "Changelog": "https://globus-compute.readthedocs.io/en/latest/changelog.html",  # noqa: E501
        "Upgrade to Globus Compute": "https://globus-compute.readthedocs.io/en/latest/funcx_upgrade.html",  # noqa: E501
    },
)<|MERGE_RESOLUTION|>--- conflicted
+++ resolved
@@ -5,11 +5,7 @@
 from setuptools import find_packages, setup
 
 REQUIRES = [
-<<<<<<< HEAD
-    "globus-compute-sdk==2.4.0a0",
-=======
     "globus-compute-sdk==2.4.0",
->>>>>>> 9da26986
 ]
 
 
