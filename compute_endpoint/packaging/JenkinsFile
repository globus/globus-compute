#! groovy

@Library('gcs-build-scripts') _

pipeline {
    agent none
    options {
        buildDiscarder(
            logRotator(
                numToKeepStr: '5',
                artifactNumToKeepStr: '1',
                artifactDaysToKeepStr: '7'
            )
        )
        timeout(time: 3, unit: 'HOURS')
        disableConcurrentBuilds()
    }
    stages {
        stage ("Prep source") {
            agent {label "package_creator"}
            steps {
                script {
                    def scmVars = checkout scm
                    env.BRANCH_NAME = scmVars.GIT_BRANCH.replaceFirst(/^.*origin\//, "")
                    env.TAG_NAME = sh(returnStdout: true, script: "git tag --contains | head -1").trim()
                    env.SOURCE_STASH_NAME = "${UUID.randomUUID()}"
                    echo "env.BRANCH_NAME = ${env.BRANCH_NAME}"
                    sh "git clean -fdx"

                    // temporary hack to build for stable
                    sh "git checkout build_for_stable"
<<<<<<< HEAD
                    env.TAG_NAME = "v2.26.0"
=======
                    env.TAG_NAME = "v2.27.1"
>>>>>>> f75e637b
                    env.DEFAULT_BRANCH = "build_for_stable"

                    dir("compute_endpoint/packaging/") {
                        sh(script: "make show_vars")
                        sh(script: "make setup_dist_for_deb setup_dist_for_rpm")
                        sh "mv dist/ ${env.SOURCE_STASH_NAME}"
                        stash(name: env.SOURCE_STASH_NAME, includes: "${env.SOURCE_STASH_NAME}/**/*")
                    }

                    def venv_py = "${env.WORKSPACE}/compute_endpoint/packaging/venv/bin/python"
                    def py_full_version = sh(script: "'${venv_py}' -c 'import sys; print(\"{}.{}\".format(*sys.version_info))'", returnStdout: true).trim()
                    def (py_epoch_version, py_major_version) = py_full_version.tokenize(".")
                    def pkg_version = "not yet set"

                    dir("compute_endpoint/") {
                        env.PACKAGE_VERSION = sh(script: "${venv_py} setup.py --version", returnStdout: true).trim().replace("-", "~")
                        echo "pkg_version = ${env.PACKAGE_VERSION}"
                    }
                    env.PKG_TARBALL = "globus_compute_endpoint-${env.PACKAGE_VERSION.replace("~", "")}.tar.gz"
                    env.PREREQS_TARBALL = "globus_compute_endpoint-prereqs-py${py_epoch_version}${py_major_version}-${env.PACKAGE_VERSION}.tar.gz"
                }
            }
        }
        stage ("Build packages") {
            steps {
                script {
                    lock(resource: 'globus-compute-agent-build') {
                        parallel "debian": {
                            def extra_tarball_map = [
                                prereqs: env.PREREQS_TARBALL
                            ]
                            env.DEB_ARTIFACTS_STASH = buildDebian(
                                env.SOURCE_STASH_NAME,
                                env.PKG_TARBALL,
                                require_gcs5_repo: true,
                                extra_tarball_map: extra_tarball_map
                            )
                        }, "rpm": {
                            env.RPM_ARTIFACTS_STASH = buildMock(
                                env.SOURCE_STASH_NAME,
                                env.PKG_TARBALL,
                                true
                            )
                        }, "failFast": false
                    }
                }
            }
        }
        stage ("Publish packages") {
            agent { label "master" }
            steps {
                script {
                    def stashname = "${UUID.randomUUID()}"

                    dir("artifacts") {
                        if (env.DEB_ARTIFACTS_STASH) {
                            unstash(name: env.DEB_ARTIFACTS_STASH)
                        }
                        if (env.RPM_ARTIFACTS_STASH) {
                            unstash(name: env.RPM_ARTIFACTS_STASH)
                        }

                        stash(name: stashname, includes: "**/*")
                        deleteDir()
                    }
                    publishResults(stashname, "globus-compute-agent",  env.PACKAGE_VERSION, false)
                    deleteDir()
                }
            }
        }
    }
}<|MERGE_RESOLUTION|>--- conflicted
+++ resolved
@@ -28,13 +28,9 @@
                     sh "git clean -fdx"
 
                     // temporary hack to build for stable
-                    sh "git checkout build_for_stable"
-<<<<<<< HEAD
-                    env.TAG_NAME = "v2.26.0"
-=======
-                    env.TAG_NAME = "v2.27.1"
->>>>>>> f75e637b
-                    env.DEFAULT_BRANCH = "build_for_stable"
+                    # sh "git checkout build_for_stable"
+                    # env.TAG_NAME = "main"
+                    # env.DEFAULT_BRANCH = "build_for_stable"
 
                     dir("compute_endpoint/packaging/") {
                         sh(script: "make show_vars")
