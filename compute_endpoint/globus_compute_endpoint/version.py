# single source of truth for package version,
# see https://packaging.python.org/en/latest/single_source_version/
<<<<<<< HEAD
__version__ = "2.0.1a0"
=======
__version__ = "2.0.1a1"
>>>>>>> e3d3a4b6

# TODO: remove after a `globus-compute-sdk` release
# this is needed because it's imported by `globus-compute-sdk` to do the version check
VERSION = __version__

# Here as it's the easier way for funcx-endpoint cli to display it
DEPRECATION_FUNCX_ENDPOINT = """
funcX Endpoint has been renamed to Globus Compute Endpoint and the new package
is available on PyPI:
    https://pypi.org/project/globus-compute-endpoint/

Please consider upgrading to Globus Compute.  More information can be found at:
    https://globus-compute.readthedocs.io/en/latest/funcx_upgrade.html
"""


# app name to send as part of requests
app_name = f"Globus Compute Endpoint v{__version__}"<|MERGE_RESOLUTION|>--- conflicted
+++ resolved
@@ -1,10 +1,6 @@
 # single source of truth for package version,
 # see https://packaging.python.org/en/latest/single_source_version/
-<<<<<<< HEAD
-__version__ = "2.0.1a0"
-=======
 __version__ = "2.0.1a1"
->>>>>>> e3d3a4b6
 
 # TODO: remove after a `globus-compute-sdk` release
 # this is needed because it's imported by `globus-compute-sdk` to do the version check
