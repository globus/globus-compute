--- conflicted
+++ resolved
@@ -6,11 +6,7 @@
 REQUIRES = [
     "requests>=2.31.0,<3",
     "globus-sdk",  # version will be bounded by `globus-compute-sdk`
-<<<<<<< HEAD
-    "globus-compute-sdk==2.4.0a0",
-=======
     "globus-compute-sdk==2.4.0",
->>>>>>> 9da26986
     "globus-compute-common==0.3.0a2",
     # table printing used in list-endpoints
     "texttable>=1.6.4,<2",
