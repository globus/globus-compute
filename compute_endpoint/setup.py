import os
from pathlib import Path

from setuptools import find_packages, setup

REQUIRES = [
    "requests>=2.31.0,<3",
    "globus-sdk",  # version will be bounded by `globus-compute-sdk`
<<<<<<< HEAD
    "globus-compute-sdk==3.3.0a0",
=======
    "globus-compute-sdk==3.3.0",
>>>>>>> a4a933c3
    "globus-compute-common==0.5.0",
    "globus-identity-mapping==0.4.0",
    # table printing used in list-endpoints
    "texttable>=1.6.4,<2",
    # although psutil does not declare itself to use semver, it appears to offer
    # strong backwards-compatibility promises based on its changelog, usage, and
    # history
    #
    # TODO: re-evaluate bound after we have an answer of some kind from psutil
    # see:
    #   https://github.com/giampaolo/psutil/issues/2002
    "psutil<6",
    # provides easy daemonization of the endpoint
    "python-daemon>=2,<3",
    # CLI parsing
    "click>=8,<9",
    "click-option-group>=0.5.6,<1",
    # disallow use of 22.3.0; the whl package on some platforms causes ZMQ issues
    #
    # NOTE: 22.3.0 introduced a patched version of libzmq.so to the wheel packaging
    # which may be the source of the problems , the problem can be fixed by
    # building from source, which may mean there's an issue in the packaged library
    # further investigation may be needed if the issue persists in the next pyzmq
    # release
    "pyzmq>=22.0.0,!=22.3.0,<=26.1.0",
    # 'parsl' is a core requirement of the globus-compute-endpoint, essential to a range
    # of different features and functions
    # pin exact versions because it does not use semver
    "parsl==2025.2.17",
    "pika>=1.2.0",
    "pyprctl<0.2.0",
    "setproctitle>=1.3.2,<1.4",
    "pyyaml>=6.0,<7.0",
    "jinja2>=3.1.3,<3.2",
    "jsonschema>=4.21,<5",
    "cachetools>=5.3.1",
    "types-cachetools>=5.3.0.6",
]

TEST_REQUIRES = [
    "responses",
    "pytest>=7.2",
    "coverage>=5.2",
    "pytest-mock==3.2.0",
    "pyfakefs",
]


version_ns = {}
with open(os.path.join("globus_compute_endpoint", "version.py")) as f:
    exec(f.read(), version_ns)
version = version_ns["__version__"]

directory = Path(__file__).parent
long_description = (directory / "PyPI.md").read_text()

setup(
    name="globus-compute-endpoint",
    version=version,
    packages=find_packages(),
    description="Globus Compute: High Performance Function Serving for Science",
    long_description=long_description,
    long_description_content_type="text/markdown",
    install_requires=REQUIRES,
    extras_require={
        "test": TEST_REQUIRES,
    },
    python_requires=">=3.9",
    classifiers=[
        "Development Status :: 3 - Alpha",
        "Intended Audience :: Science/Research",
        "License :: OSI Approved :: Apache Software License",
        "Natural Language :: English",
        "Operating System :: OS Independent",
        "Programming Language :: Python :: 3",
        "Topic :: Scientific/Engineering",
    ],
    keywords=["Globus Compute", "FaaS", "Function Serving"],
    entry_points={
        "console_scripts": [
            "globus-compute-endpoint=globus_compute_endpoint.cli:cli_run"
        ]
    },
    include_package_data=True,
    author="Globus Compute Team",
    author_email="support@globus.org",
    license="Apache License, Version 2.0",
    url="https://github.com/globus/globus-compute",
    project_urls={
        "Changelog": "https://globus-compute.readthedocs.io/en/latest/changelog.html",  # noqa: E501
        "Upgrade to Globus Compute": "https://globus-compute.readthedocs.io/en/latest/funcx_upgrade.html",  # noqa: E501
    },
)<|MERGE_RESOLUTION|>--- conflicted
+++ resolved
@@ -6,11 +6,7 @@
 REQUIRES = [
     "requests>=2.31.0,<3",
     "globus-sdk",  # version will be bounded by `globus-compute-sdk`
-<<<<<<< HEAD
-    "globus-compute-sdk==3.3.0a0",
-=======
     "globus-compute-sdk==3.3.0",
->>>>>>> a4a933c3
     "globus-compute-common==0.5.0",
     "globus-identity-mapping==0.4.0",
     # table printing used in list-endpoints
