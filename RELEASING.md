--- conflicted
+++ resolved
@@ -118,7 +118,6 @@
 
 #### Pre-requisites
 
-<<<<<<< HEAD
 Before building the packages:
 
 * ensure that the release itself, either the alpha or prod versions, is published on PyPI.
@@ -147,13 +146,13 @@
 2. (Access on VPN) Click the [build button here](https://builds.globus.org/jenkins/job/BuildGlobusComputeAgentPackages/build?delay=0sec)
 3. Wait 20-30 minutes and confirm that the [build is green](https://builds.globus.org/jenkins/job/BuildGlobusComputeAgentPackages/)
 4. For production release, we will have finished the build before the GCS
-=======
+
 Before building the packages, ensure that the release itself, either the alpha
 or prod versions, is published on PyPI.
 
 Additionally, VPN needs to be enabled for the build page.
 
-#### Build Process
+#### Build Process (Old)
 
 In the future, building the DEB/RPM packages will be a simple one-step button
 click of the green **Build** button on the Globus Compute Agent
@@ -199,6 +198,5 @@
 5. (Access on VPN) Click the [build button here](https://builds.globus.org/jenkins/job/BuildGlobusComputeAgentPackages/build?delay=0sec)
 6. Wait 20-30 minutes and confirm that the [build is green](https://builds.globus.org/jenkins/job/BuildGlobusComputeAgentPackages/)
 7. For production release, we will have finished the build before the GCS
->>>>>>> 667f900d
    team, and can notify them that our build is complete.  They then will
    publish all packages when they finish their builds, which includes ours.