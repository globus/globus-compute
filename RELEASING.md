--- conflicted
+++ resolved
@@ -118,20 +118,13 @@
 
 #### Pre-requisites
 
-<<<<<<< HEAD
 ##### Old instructions
-=======
->>>>>>> ca830805
 Before building the packages:
 
 * ensure that the release itself, either the alpha or prod versions, is published on PyPI.
 * VPN is enabled to access the build page.
 
-<<<<<<< HEAD
 ###### Build Process
-=======
-#### Build Process
->>>>>>> ca830805
 
 To build the alpha DEB/RPM packages after the alpha PyPI is released, simply put
  the tag name ie. ``v2.28.0a0`` into the input at
@@ -153,24 +146,18 @@
       [publishResults.groovy line 85](https://github.com/globusonline/gcs-build-scripts/blob/168617a0ccbb0aee7b3bee04ee67940bbe2a80f6/vars/publishResults.groovy#L85)
 2. (Access on VPN) Click the [build button here](https://builds.globus.org/jenkins/job/BuildGlobusComputeAgentPackages/build?delay=0sec)
 3. Wait 20-30 minutes and confirm that the [build is green](https://builds.globus.org/jenkins/job/BuildGlobusComputeAgentPackages/)
-<<<<<<< HEAD
+
 4. For production release, we will have finished the build before the GCS team has
 
 #### Current instructions
-=======
 4. For production release, we will have finished the build before the GCS
->>>>>>> ca830805
 
 Before building the packages, ensure that the release itself, either the alpha
 or prod versions, is published on PyPI.
 
 Additionally, VPN needs to be enabled for the build page.
 
-<<<<<<< HEAD
-#### Build Process
-=======
 #### Build Process (Old)
->>>>>>> ca830805
 
 In the future, building the DEB/RPM packages will be a simple one-step button
 click of the green **Build** button on the Globus Compute Agent
