import os

from setuptools import find_packages, setup

REQUIRES = [
    "requests>=2.20.0,<3",
    "globus-sdk",  # version will be bounded by `funcx`
<<<<<<< HEAD
    "funcx>=0.4.0-dev",
=======
    "funcx==0.4.0a1",
>>>>>>> a0e929b1
    # table printing used in list-endpoints
    "texttable>=1.6.4,<2",
    # although psutil does not declare itself to use semver, it appears to offer
    # strong backwards-compatibility promises based on its changelog, usage, and
    # history
    #
    # TODO: re-evaluate bound after we have an answer of some kind from psutil
    # see:
    #   https://github.com/giampaolo/psutil/issues/2002
    "psutil<6",
    # provides easy daemonization of the endpoint
    "python-daemon>=2,<3",
    # TODO: replace use of `typer` with `click` because
    # 1. `typer` is a thin wrapper over `click` offering very minimal additional
    #    functionality
    # 2. `click` follows semver and releases new major versions when known
    #    backwards-incompatible changes are introduced, making our application
    #    safer to distribute
    "typer==0.4.0",
    "click==8.0.4",  # pin `click` because typer uses `click` internals
    # disallow use of 22.3.0; the whl package on some platforms causes ZMQ issues
    #
    # NOTE: 22.3.0 introduced a patched version of libzmq.so to the wheel packaging
    # which may be the source of the problems , the problem can be fixed by
    # building from source, which may mean there's an issue in the packaged library
    # further investigation may be needed if the issue persists in the next pyzmq
    # release
    "pyzmq>=22.0.0,!=22.3.0",
    # TODO: evaluate removal of the 'retry' library after the update to
    # globus-sdk v3, which provides automatic retries on all API calls
    "retry==0.9.2",
    # 'parsl' is a core requirement of the funcx-endpoint, essential to a range
    # of different features and functions
    # pin exact versions because it does not use semver
    "parsl==1.1.0",
    "pika>=1.2.0",
]

TEST_REQUIRES = [
    "pytest>=5.2",
    "coverage>=5.2",
    "codecov==2.1.8",
    "pytest-mock==3.2.0",
    "flake8>=3.8",
]


version_ns = {}
with open(os.path.join("funcx_endpoint", "version.py")) as f:
    exec(f.read(), version_ns)
version = version_ns["__version__"]

setup(
    name="funcx-endpoint",
    version=version,
    packages=find_packages(),
    description="funcX: High Performance Function Serving for Science",
    install_requires=REQUIRES,
    extras_require={
        "test": TEST_REQUIRES,
    },
    python_requires=">=3.7",
    classifiers=[
        "Development Status :: 3 - Alpha",
        "Intended Audience :: Science/Research",
        "License :: OSI Approved :: Apache Software License",
        "Natural Language :: English",
        "Operating System :: OS Independent",
        "Programming Language :: Python :: 3",
        "Topic :: Scientific/Engineering",
    ],
    keywords=["funcX", "FaaS", "Function Serving"],
    entry_points={
        "console_scripts": [
            "funcx-endpoint=funcx_endpoint.endpoint.cli:cli_run",
            "funcx-interchange"
            "=funcx_endpoint.executors.high_throughput.interchange:cli_run",
            "funcx-manager"
            "=funcx_endpoint.executors.high_throughput.funcx_manager:cli_run",
            "funcx-worker"
            "=funcx_endpoint.executors.high_throughput.funcx_worker:cli_run",
        ]
    },
    include_package_data=True,
    author="funcX team",
    author_email="labs@globus.org",
    license="Apache License, Version 2.0",
    url="https://github.com/funcx-faas/funcx",
)<|MERGE_RESOLUTION|>--- conflicted
+++ resolved
@@ -5,11 +5,7 @@
 REQUIRES = [
     "requests>=2.20.0,<3",
     "globus-sdk",  # version will be bounded by `funcx`
-<<<<<<< HEAD
-    "funcx>=0.4.0-dev",
-=======
     "funcx==0.4.0a1",
->>>>>>> a0e929b1
     # table printing used in list-endpoints
     "texttable>=1.6.4,<2",
     # although psutil does not declare itself to use semver, it appears to offer
