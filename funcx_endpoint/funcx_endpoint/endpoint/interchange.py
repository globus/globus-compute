--- conflicted
+++ resolved
@@ -199,11 +199,7 @@
         log.info("Starting")
 
         try:
-<<<<<<< HEAD
-            log.info("Starting the TaskQueueSubscriber as {endpoint_uuid}")
-=======
-            log.info(f"Starting the TaskQueueSubscriber" f" as {endpoint_uuid}")
->>>>>>> 7f1dd093
+            log.info(f"Starting the TaskQueueSubscriber as {endpoint_uuid}")
             task_q_proc = TaskQueueSubscriber(
                 queue_info=connection_params,
                 external_queue=pending_task_queue,
