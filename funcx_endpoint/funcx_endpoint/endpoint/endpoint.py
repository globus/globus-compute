--- conflicted
+++ resolved
@@ -90,16 +90,6 @@
     endpoint_uuid : str
     """
     endpoint_dir = os.path.join(manager.funcx_dir, name)
-<<<<<<< HEAD
-    try:
-        endpoint_config = SourceFileLoader('config',
-                                           os.path.join(endpoint_dir, manager.funcx_config_file_name)).load_module()
-    except Exception:
-        manager.logger.exception('funcX v0.2.0 made several non-backwards compatible changes to the config. '
-                                 'Your config might be out of date. '
-                                 'Refer to https://funcx.readthedocs.io/en/latest/endpoints.html#configuring-funcx')
-        raise
-=======
 
     if not os.path.exists(endpoint_dir):
         msg = (f'\nEndpoint {name} is not configured!\n'
@@ -110,9 +100,15 @@
         print(msg)
         return
 
-    endpoint_config = SourceFileLoader('config',
-                                       os.path.join(endpoint_dir, manager.funcx_config_file_name)).load_module()
->>>>>>> b3538964
+    try:
+        endpoint_config = SourceFileLoader('config',
+                                           os.path.join(endpoint_dir, manager.funcx_config_file_name)).load_module()
+    except Exception:
+        manager.logger.exception('funcX v0.2.0 made several non-backwards compatible changes to the config. '
+                                 'Your config might be out of date. '
+                                 'Refer to https://funcx.readthedocs.io/en/latest/endpoints.html#configuring-funcx')
+        raise
+
     manager.start_endpoint(name, endpoint_uuid, endpoint_config)
 
 
