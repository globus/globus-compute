--- conflicted
+++ resolved
@@ -14,12 +14,9 @@
     EP_STATUS_REPORT = auto()
     MANAGER_STATUS_REPORT = auto()
     TASK = auto()
-<<<<<<< HEAD
+    RESULTS_ACK = auto()
     TASK_CANCEL = auto()
     BAD_COMMAND = auto()
-=======
-    RESULTS_ACK = auto()
->>>>>>> c9721dc4
 
     def pack(self):
         return MESSAGE_TYPE_FORMATTER.pack(self.value)
@@ -79,15 +76,12 @@
             return ManagerStatusReport.unpack(remaining)
         elif message_type is MessageType.TASK:
             return Task.unpack(remaining)
-<<<<<<< HEAD
+        elif message_type is MessageType.RESULTS_ACK:
+            return ResultsAck.unpack(remaining)
         elif message_type is MessageType.TASK_CANCEL:
             return TaskCancel.unpack(remaining)
         elif message_type is MessageType.BAD_COMMAND:
             return BadCommand.unpack(remaining)
-=======
-        elif message_type is MessageType.RESULTS_ACK:
-            return ResultsAck.unpack(remaining)
->>>>>>> c9721dc4
 
         raise Exception(f"Unknown Message Type Code: {message_type}")
 
@@ -220,29 +214,36 @@
         jsonified = json.dumps(self.task_statuses)
         return self.type.pack() + self.container_switch_count.to_bytes(10, 'little') + jsonified.encode("ascii")
 
-
-<<<<<<< HEAD
-class TaskCancel(Message):
-    """
-    Synchronous request for to cancel a Task. This is sent from the Executor to the Interchange
-    """
-    type = MessageType.TASK_CANCEL
-=======
 class ResultsAck(Message):
     """
     Results acknowledgement to acknowledge a task result was received by
     the forwarder. Sent from forwarder->interchange
     """
     type = MessageType.RESULTS_ACK
->>>>>>> c9721dc4
-
+    
     def __init__(self, task_id):
         super().__init__()
         self.task_id = task_id
 
     @classmethod
     def unpack(cls, msg):
-<<<<<<< HEAD
+	      return cls(msg.decode("ascii"))
+
+    def pack(self):
+        return self.type.pack() + self.task_id.encode("ascii")
+    
+class TaskCancel(Message):
+    """                                                                                                                                                                                                            
+    Synchronous request for to cancel a Task. This is sent from the Executor to the Interchange                                                                                                                    
+    """
+    type = MessageType.TASK_CANCEL
+
+    def __init__(self, task_id):
+        super().__init__()
+        self.task_id = task_id
+
+    @classmethod
+    def unpack(cls, msg):
         return cls(json.loads(msg.decode("ascii")))
 
     def pack(self):
@@ -250,8 +251,8 @@
 
 
 class BadCommand(Message):
-    """
-    Error message send to indicate that a command is either unknown, malformed or unsupported.
+    """                                                                                                                                                                                                            
+    Error message send to indicate that a command is either unknown, malformed or unsupported.                                                                                                                     
     """
     type = MessageType.BAD_COMMAND
 
@@ -264,10 +265,4 @@
         return cls(msg.decode("ascii"))
 
     def pack(self):
-        return self.type.pack() + self.reason.encode("ascii")
-=======
-        return cls(msg.decode("ascii"))
-
-    def pack(self):
-        return self.type.pack() + self.task_id.encode("ascii")
->>>>>>> c9721dc4
+        return self.type.pack() + self.reason.encode("ascii")