--- conflicted
+++ resolved
@@ -876,12 +876,6 @@
                 e = ManagerLost(manager)
                 for task_type in self._ready_manager_queue[manager]['tasks']:
                     for tid in self._ready_manager_queue[manager]['tasks'][task_type]:
-<<<<<<< HEAD
-                        result_package = {'task_id': tid, 'exception': self.serializer.serialize(e)}
-                        pkl_package = pickle.dumps(result_package)
-                        bad_manager_msgs.append(pkl_package)
-                logger.warning("[MAIN] Sent failure reports, unregistering manager")
-=======
                         try:
                             raise ManagerLost(manager)
                         except Exception:
@@ -889,7 +883,6 @@
                             pkl_package = pickle.dumps(result_package)
                             bad_manager_msgs.append(pkl_package)
                 logger.warning("[MAIN] Sent failure reports, unregistering manager {}".format(manager))
->>>>>>> 0f10ae9c
                 self._ready_manager_queue.pop(manager, 'None')
                 if manager in interesting_managers:
                     interesting_managers.remove(manager)
