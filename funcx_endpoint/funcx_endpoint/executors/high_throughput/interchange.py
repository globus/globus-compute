--- conflicted
+++ resolved
@@ -24,11 +24,7 @@
     naive_interchange_task_dispatch,
 )
 from funcx_endpoint.executors.high_throughput.messages import (
-<<<<<<< HEAD
     BadCommand,
-=======
-    COMMAND_TYPES,
->>>>>>> fad8fe87
     EPStatusReport,
     Heartbeat,
     Message,
@@ -631,7 +627,6 @@
                 buffer = self.command_channel.recv()
                 log.debug(f"[COMMAND] Received command request {buffer}")
                 command = Message.unpack(buffer)
-<<<<<<< HEAD
 
                 if command.type is MessageType.TASK_CANCEL:
                     log.info(
@@ -641,19 +636,10 @@
                     reply = command
 
                 elif command.type is MessageType.HEARTBEAT_REQ:
-=======
-                if command.type not in COMMAND_TYPES:
-                    log.error("Received incorrect message type on command channel")
-                    self.command_channel.send(bytes())
-                    continue
-
-                if command.type is MessageType.HEARTBEAT_REQ:
->>>>>>> fad8fe87
                     log.info("[COMMAND] Received synchonous HEARTBEAT_REQ from hub")
                     log.info(f"[COMMAND] Replying with Heartbeat({self.endpoint_id})")
                     reply = Heartbeat(self.endpoint_id)
 
-<<<<<<< HEAD
                 else:
                     log.error(
                         f"Received unsupported message type:{command.type} on "
@@ -661,8 +647,6 @@
                     )
                     reply = BadCommand(f"Unknown command type: {command.type}")
 
-=======
->>>>>>> fad8fe87
                 log.debug(f"[COMMAND] Reply: {reply}")
                 self.command_channel.send(reply.pack())
 
@@ -927,7 +911,6 @@
 
                     for task in tasks:
                         task_id = task["task_id"]
-<<<<<<< HEAD
                         if (
                             self.task_cancel_pending_trap
                             and task_id in self.task_cancel_pending_trap
@@ -945,12 +928,6 @@
                             self.task_status_deltas[
                                 task_id
                             ] = TaskStatusCode.WAITING_FOR_LAUNCH
-=======
-                        log.debug(f"[MAIN] Task {task_id} is now WAITING_FOR_LAUNCH")
-                        self.task_status_deltas[
-                            task_id
-                        ] = TaskStatusCode.WAITING_FOR_LAUNCH
->>>>>>> fad8fe87
 
             # Receive any results and forward to client
             if (
@@ -1000,7 +977,6 @@
                         r = pickle.loads(b_message)
                         log.debug(
                             "[MAIN] Received result for task {} from {}".format(
-<<<<<<< HEAD
                                 r["task_id"], manager
                             )
                         )
@@ -1010,12 +986,7 @@
                             manager,
                             self._ready_manager_queue,
                         )
-=======
-                                r, manager
-                            )
-                        )
-                        task_type = self.containers[r["container_id"]]
->>>>>>> fad8fe87
+
                         if r["task_id"] in self.task_status_deltas:
                             del self.task_status_deltas[r["task_id"]]
                         self._ready_manager_queue[manager]["tasks"][task_type].remove(
