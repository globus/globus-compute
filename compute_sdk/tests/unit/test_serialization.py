--- conflicted
+++ resolved
@@ -15,16 +15,12 @@
     SerdeError,
     SerializationError,
 )
-<<<<<<< HEAD
+from globus_compute_sdk.serialize import PureSourceDill, PureSourceTextInspect
 from globus_compute_sdk.serialize.base import (
     IDENTIFIER_LENGTH,
     ComboSerializationStrategy,
     SerializationStrategy,
 )
-=======
-from globus_compute_sdk.serialize import PureSourceDill, PureSourceTextInspect
-from globus_compute_sdk.serialize.base import IDENTIFIER_LENGTH, SerializationStrategy
->>>>>>> ad8bbb52
 from globus_compute_sdk.serialize.facade import (
     ComputeSerializer,
     ValidatedStrategylike,
@@ -545,9 +541,6 @@
 @pytest.mark.parametrize(
     "strategy", list(concretes.CombinedCode._chunk_strategies.values())
 )
-<<<<<<< HEAD
-def test_combined_strategies(strategy: SerializationStrategy, mocker: MockerFixture):
-=======
 def test_combined_strategies(strategy: SerializationStrategy, mocker):
     if strategy in (PureSourceDill, PureSourceTextInspect):
         # The CombinedCode strategy uses a colon (:) as a separator to split
@@ -558,7 +551,6 @@
         # a replacement for CombinedCode and does not contain this bug.
         return
 
->>>>>>> ad8bbb52
     # Ensure we isolate each sub-strategy
     # Otherwise, the test will pass if any sub-strategy works
     mocker.patch.object(
