--- conflicted
+++ resolved
@@ -3,11 +3,7 @@
 
 # single source of truth for package version,
 # see https://packaging.python.org/en/latest/single_source_version/
-<<<<<<< HEAD
-__version__ = "2.4.0a0"
-=======
 __version__ = "2.4.0"
->>>>>>> 9da26986
 
 
 def compare_versions(
