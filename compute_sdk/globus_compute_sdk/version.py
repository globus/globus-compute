from globus_compute_sdk.errors import VersionMismatch
from packaging.version import Version

# single source of truth for package version,
# see https://packaging.python.org/en/latest/single_source_version/
<<<<<<< HEAD
__version__ = "3.3.0a0"
=======
__version__ = "3.3.0"
>>>>>>> a4a933c3


def compare_versions(
    current: str, min_version: str, *, package_name: str = "globus-compute-sdk"
) -> None:
    current_v = Version(current)
    min_v = Version(min_version)

    if (
        current_v.is_devrelease
        or min_v.is_devrelease
        and current_v.release == min_v.release
    ):
        return

    if current_v < min_v:
        raise VersionMismatch(
            f"Your version={current} is lower than the "
            f"minimum version for {package_name}: {min_version}.  "
            "Please update. "
            f"pip install {package_name}>={min_version}"
        )<|MERGE_RESOLUTION|>--- conflicted
+++ resolved
@@ -3,11 +3,7 @@
 
 # single source of truth for package version,
 # see https://packaging.python.org/en/latest/single_source_version/
-<<<<<<< HEAD
-__version__ = "3.3.0a0"
-=======
 __version__ = "3.3.0"
->>>>>>> a4a933c3
 
 
 def compare_versions(
