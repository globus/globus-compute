--- conflicted
+++ resolved
@@ -147,11 +147,7 @@
 * ``LoginManager.get_funcx_web_client()`` has been renamed to ``.get_web_client()``
 
 Most constants and variable names with ``FuncX`` in their names have **not**
-<<<<<<< HEAD
-changed in order to simply the migration process:
-=======
 changed in order to simplify the migration process:
->>>>>>> e3d3a4b6
 
 * Client.FUNCX_SCOPE
 * Client.FUNCX_SDK_CLIENT_ID
