import asyncio
import atexit
import concurrent
import logging
import queue
import threading
import time
import typing as t
from concurrent.futures import Future

from funcx.sdk.asynchronous.ws_polling_task import WebSocketPollingTask
from funcx.sdk.client import FuncXClient

log = logging.getLogger(__name__)


class AtomicController:
    """This is used to synchronize between the FuncXExecutor which starts
    WebSocketPollingTasks and the WebSocketPollingTask which closes itself when there
    are 0 tasks.
    """

    def __init__(self, start_callback, stop_callback, init_value=0):
        self._value = 0
        self.lock = threading.Lock()
        self.start_callback = start_callback
        self.stop_callback = stop_callback

    def increment(self, val=1):
        with self.lock:
            if self._value == 0:
                self.start_callback()
            self._value += val

    def decrement(self):
        with self.lock:
            self._value -= 1
            if self._value == 0:
                self.stop_callback()
            return self._value

    def value(self):
        with self.lock:
            return self._value

    def __repr__(self):
        return f"AtomicController value:{self._value}"


class FuncXExecutor(concurrent.futures.Executor):
    """Extends the concurrent.futures.Executor class to layer this interface
    over funcX. The executor returns future objects that are asynchronously
    updated with results by the WebSocketPollingTask using a websockets connection
    to the hosted funcx-websocket-service.
    """

    def __init__(
        self,
        funcx_client: FuncXClient,
        label: str = "FuncXExecutor",
        batch_enabled: bool = False,
        batch_interval: float = 1.0,
        batch_size: int = 100,
    ):

        """
        Parameters
        ==========

        funcx_client : client object
            Instance of FuncXClient to be used by the executor

        results_ws_uri : str
            Web sockets URI for the results

        label : str
            Optional string label to name the executor.
            Default: 'FuncXExecutor'
        """

        self.funcx_client: FuncXClient = funcx_client

        self.results_ws_uri = self.funcx_client.results_ws_uri
        self.label = label
        self.batch_enabled = batch_enabled
        self.batch_interval = batch_interval
        self.batch_size = batch_size

        self._counter_future_map: t.Dict[int, Future] = {}
        self._future_counter: int = 0
        self._function_registry: t.Dict[t.Any, str] = {}
        self._function_future_map: t.Dict[str, Future] = {}
        self.task_group_id = (
            self.funcx_client.session_task_group_id
        )  # we need to associate all batch launches with this id
        self.task_outgoing: t.Optional[queue.Queue] = None
        self._kill_event: t.Optional[threading.Event] = None

        self.poller_thread = ExecutorPollerThread(
            self.funcx_client,
            self._function_future_map,
            self.results_ws_uri,
            self.task_group_id,
        )
        atexit.register(self.shutdown)

        if self.batch_enabled:
            log.info("Batch submission enabled.")
            self.start_batching_thread()

    def start_batching_thread(self):
        self.task_outgoing = queue.Queue()

        self._kill_event = threading.Event()
        # Start the task submission thread
        self.task_submit_thread = threading.Thread(
            target=self.task_submit_thread,
            args=(self._kill_event,),
            name="FuncX-Submit-Thread",
        )
        self.task_submit_thread.daemon = True
        self.task_submit_thread.start()
        log.info("Started task submit thread")

    def submit(self, function, *args, endpoint_id=None, container_uuid=None, **kwargs):
        """Initiate an invocation

        Parameters
        ----------
        function : Function/Callable
            Function / Callable to execute

        *args : Any
            Args as specified by the function signature

        endpoint_id : uuid str
            Endpoint UUID string. Required

        **kwargs : Any
            Arbitrary kwargs

        Returns
        -------
        Future : funcx.sdk.executor.FuncXFuture
            A future object
        """

        if function not in self._function_registry:
            # Please note that this is a partial implementation, not all function
            # registration options are fleshed out here.
            log.debug(f"Function:{function} is not registered. Registering")
            try:
                function_id = self.funcx_client.register_function(
                    function,
                    function_name=function.__name__,
                    container_uuid=container_uuid,
                )
            except Exception:
                log.error(f"Error in registering {function.__name__}")
                raise
            else:
                self._function_registry[function] = function_id
                log.debug(f"Function registered with id:{function_id}")

        future_id = self._future_counter
        self._future_counter += 1

        assert endpoint_id is not None, "endpoint_id key-word argument must be set"

        msg = {
            "future_id": future_id,
            "function_id": self._function_registry[function],
            "endpoint_id": endpoint_id,
            "args": args,
            "kwargs": kwargs,
        }

        fut = FuncXFuture()
<<<<<<< HEAD
        self._tasks[task_id] = fut
=======
        self._counter_future_map[future_id] = fut
>>>>>>> 7df09e37

        if self.batch_enabled:
            # Put task to the the outgoing queue
            self.task_outgoing.put(msg)
        else:
            # self._submit_task takes a list of messages
            self._submit_tasks([msg])

        return fut

    def task_submit_thread(self, kill_event):
        """Task submission thread that fetch tasks from task_outgoing queue,
        batch function requests, and submit functions to funcX"""
        while not kill_event.is_set():
            messages = self._get_tasks_in_batch()
            if messages:
                log.info(f"Submitting {len(messages)} tasks to funcX")
            self._submit_tasks(messages)
        log.info("Exiting")

    def _submit_tasks(self, messages: t.List[t.Dict[str, t.Any]]):
        """Submit a batch of tasks"""
        if messages:
            batch = self.funcx_client.create_batch(task_group_id=self.task_group_id)
            for msg in messages:
                function_id, endpoint_id, args, kwargs = (
                    msg["function_id"],
                    msg["endpoint_id"],
                    msg["args"],
                    msg["kwargs"],
                )
                batch.add(
                    *args, **kwargs, endpoint_id=endpoint_id, function_id=function_id
                )
                log.debug(f"Adding msg {msg} to funcX batch")
            try:
                batch_tasks = self.funcx_client.batch_run(batch)
                log.debug(f"Batch submitted to task_group: {self.task_group_id}")
            except Exception:
                log.error(f"Error submitting {len(messages)} tasks to funcX")
                raise
            else:
                for i, msg in enumerate(messages):
<<<<<<< HEAD
                    self._function_future_map[batch_tasks[i]] = self._tasks.pop(
                        msg["task_id"]
                    )
                    self._function_future_map[batch_tasks[i]].task_uuid = batch_tasks[i]
                    self.poller_thread.atomic_controller.increment()
=======
                    self._function_future_map[
                        batch_tasks[i]
                    ] = self._counter_future_map.pop(msg["future_id"])
                    self._function_future_map[batch_tasks[i]].task_id = batch_tasks[i]
                self.poller_thread.atomic_controller.increment(val=len(messages))
>>>>>>> 7df09e37

    def _get_tasks_in_batch(self) -> t.List[t.Dict[str, t.Any]]:
        """
        Get tasks from task_outgoing queue in batch,
        either by interval or by batch size
        """
        messages: t.List[t.Dict[str, t.Any]] = []
        start = time.time()
        while True:
            if (
                time.time() - start >= self.batch_interval
                or len(messages) >= self.batch_size
            ):
                break
            try:
                assert self.task_outgoing is not None
                x: t.Dict[str, t.Any] = self.task_outgoing.get(timeout=0.1)
            except queue.Empty:
                break
            else:
                messages.append(x)
        return messages

    def shutdown(self):
        self.poller_thread.shutdown()
        if self.batch_enabled:
            self._kill_event.set()
        log.debug(f"Executor:{self.label} shutting down")


def noop():
    return


class ExecutorPollerThread:
    """This encapsulates the creation of the thread on which event loop lives,
    the instantiation of the WebSocketPollingTask onto the event loop and the
    synchronization primitives used (AtomicController)
    """

    def __init__(
        self,
        funcx_client: FuncXClient,
        _function_future_map: t.Dict[str, Future],
        results_ws_uri: str,
        task_group_id: str,
    ):
        """
        Parameters
        ==========

        funcx_client : client object
            Instance of FuncXClient to be used by the executor

        results_ws_uri : str
            Web sockets URI for the results
        """

        self.funcx_client: FuncXClient = funcx_client
        self.results_ws_uri = results_ws_uri
        self._function_future_map: t.Dict[str, Future] = _function_future_map
        self.task_group_id = task_group_id
        self.eventloop = None
        self.atomic_controller = AtomicController(self.start, noop)
        self.ws_handler = None

    def start(self):
        """Start the result polling thread"""
        # Currently we need to put the batch id's we launch into this queue
        # to tell the web_socket_poller to listen on them. Later we'll associate

        eventloop = asyncio.new_event_loop()
        self.eventloop = eventloop
        self.ws_handler = WebSocketPollingTask(
            self.funcx_client,
            eventloop,
            atomic_controller=self.atomic_controller,
            init_task_group_id=self.task_group_id,
            results_ws_uri=self.results_ws_uri,
            auto_start=False,
        )
        self.thread = threading.Thread(
            target=self.event_loop_thread, args=(eventloop,), name="FuncX-Poller-Thread"
        )
        self.thread.daemon = True
        self.thread.start()
        log.debug("Started web_socket_poller thread")

    def event_loop_thread(self, eventloop):
        asyncio.set_event_loop(eventloop)
        eventloop.run_until_complete(self.web_socket_poller())

    async def web_socket_poller(self):
        """Start ws and listen for tasks.
        If a remote disconnect breaks the ws, close the ws and reconnect"""
        while True:
            await self.ws_handler.init_ws(start_message_handlers=False)
            status = await self.ws_handler.handle_incoming(
                self._function_future_map, auto_close=True
            )
            if status is False:
                # handle_incoming broke from a remote side disconnect
                # we should close and re-connect
                log.info("Attempting ws close")
                await self.ws_handler.close()
                log.info("Attempting ws re-connect")
            else:
                # clean exit
                break

    def shutdown(self):
        if self.ws_handler is None:
            return

        self.ws_handler.closed_by_main_thread = True
        ws = self.ws_handler._ws
        if ws:
            ws_close_future = asyncio.run_coroutine_threadsafe(
                ws.close(), self.eventloop
            )
            ws_close_future.result()


class FuncXFuture(Future):
    """Extends concurrent.futures.Future to include an optional task UUID."""

<<<<<<< HEAD
    task_uuid: t.Optional[str]
=======
    task_id: t.Optional[str]
>>>>>>> 7df09e37
    """The UUID for the task behind this Future. In batch mode, this will
    not be populated immediately, but will appear later when the task is
    submitted to the FuncX services."""

    def __init__(self):
        super().__init__()
<<<<<<< HEAD
        self.task_uuid = None
=======
        self.task_id = None
>>>>>>> 7df09e37
<|MERGE_RESOLUTION|>--- conflicted
+++ resolved
@@ -176,11 +176,7 @@
         }
 
         fut = FuncXFuture()
-<<<<<<< HEAD
-        self._tasks[task_id] = fut
-=======
         self._counter_future_map[future_id] = fut
->>>>>>> 7df09e37
 
         if self.batch_enabled:
             # Put task to the the outgoing queue
@@ -224,19 +220,11 @@
                 raise
             else:
                 for i, msg in enumerate(messages):
-<<<<<<< HEAD
-                    self._function_future_map[batch_tasks[i]] = self._tasks.pop(
-                        msg["task_id"]
-                    )
-                    self._function_future_map[batch_tasks[i]].task_uuid = batch_tasks[i]
-                    self.poller_thread.atomic_controller.increment()
-=======
                     self._function_future_map[
                         batch_tasks[i]
                     ] = self._counter_future_map.pop(msg["future_id"])
                     self._function_future_map[batch_tasks[i]].task_id = batch_tasks[i]
                 self.poller_thread.atomic_controller.increment(val=len(messages))
->>>>>>> 7df09e37
 
     def _get_tasks_in_batch(self) -> t.List[t.Dict[str, t.Any]]:
         """
@@ -363,19 +351,11 @@
 class FuncXFuture(Future):
     """Extends concurrent.futures.Future to include an optional task UUID."""
 
-<<<<<<< HEAD
-    task_uuid: t.Optional[str]
-=======
     task_id: t.Optional[str]
->>>>>>> 7df09e37
     """The UUID for the task behind this Future. In batch mode, this will
     not be populated immediately, but will appear later when the task is
     submitted to the FuncX services."""
 
     def __init__(self):
         super().__init__()
-<<<<<<< HEAD
-        self.task_uuid = None
-=======
-        self.task_id = None
->>>>>>> 7df09e37
+        self.task_id = None