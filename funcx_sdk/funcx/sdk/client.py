import json
import os
import logging
from inspect import getsource

from globus_sdk import AuthClient

from fair_research_login import NativeClient, JSONTokenStorage

from funcx.sdk.search import SearchHelper, FunctionSearchResults

from funcx.serialize import FuncXSerializer
# from funcx.sdk.utils.futures import FuncXFuture
from funcx.sdk.utils import throttling
from funcx.sdk.utils.batch import Batch
from funcx.utils.errors import MalformedResponse, VersionMismatch, SerializationError, HTTPError

try:
    from funcx_endpoint.endpoint import VERSION as ENDPOINT_VERSION
except ModuleNotFoundError:
    ENDPOINT_VERSION = None

from funcx.sdk import VERSION as SDK_VERSION


logger = logging.getLogger(__name__)


class FuncXClient(throttling.ThrottledBaseClient):
    """Main class for interacting with the funcX service

    Holds helper operations for performing common tasks with the funcX service.
    """

    TOKEN_DIR = os.path.expanduser("~/.funcx/credentials")
    TOKEN_FILENAME = 'funcx_sdk_tokens.json'
    CLIENT_ID = '4cf29807-cf21-49ec-9443-ff9a3fb9f81c'

    def __init__(self, http_timeout=None, funcx_home=os.path.join('~', '.funcx'),
<<<<<<< HEAD
                 force_login=False, fx_authorizer=None, funcx_service_address='https://api.funcx.org/v1',
=======
                 force_login=False, fx_authorizer=None, search_authorizer=None,
                 openid_authorizer=None,
                 funcx_service_address='https://api.funcx.org/v1',
>>>>>>> 8423b9ed
                 **kwargs):
        """ Initialize the client

        Parameters
        ----------
        http_timeout: int
        Timeout for any call to service in seconds.
        Default is no timeout

        force_login: bool
        Whether to force a login to get new credentials.

        fx_authorizer:class:`GlobusAuthorizer <globus_sdk.authorizers.base.GlobusAuthorizer>`:
        A custom authorizer instance to communicate with funcX.
        Default: ``None``, will be created.

<<<<<<< HEAD
=======
        search_authorizer:class:`GlobusAuthorizer <globus_sdk.authorizers.base.GlobusAuthorizer>`:
        A custom authorizer instance to communicate with Globus Search.
        Default: ``None``, will be created.

        openid_authorizer:class:`GlobusAuthorizer <globus_sdk.authorizers.base.GlobusAuthorizer>`:
        A custom authorizer instance to communicate with OpenID.
        Default: ``None``, will be created.

>>>>>>> 8423b9ed
        funcx_service_address: str
        The address of the funcX web service to communicate with.
        Default: https://api.funcx.org/v1

        Keyword arguments are the same as for BaseClient.
        """
        self.func_table = {}
        self.ep_registration_path = 'register_endpoint_2'
        self.funcx_home = os.path.expanduser(funcx_home)

        if not os.path.exists(self.TOKEN_DIR):
            os.makedirs(self.TOKEN_DIR)

        tokens_filename = os.path.join(self.TOKEN_DIR, self.TOKEN_FILENAME)
        self.native_client = NativeClient(client_id=self.CLIENT_ID,
                                          app_name="FuncX SDK",
                                          token_storage=JSONTokenStorage(tokens_filename))

        # TODO: if fx_authorizer is given, we still need to get an authorizer for Search
        fx_scope = "https://auth.globus.org/scopes/facd7ccc-c5f4-42aa-916b-a0e270e2c2a9/all"
        search_scope = "urn:globus:auth:scope:search.api.globus.org:all"
        scopes = [fx_scope, search_scope, "openid"]

        if not fx_authorizer or not search_authorizer or not openid_authorizer:
            self.native_client.login(requested_scopes=scopes,
                                     no_local_server=kwargs.get("no_local_server", True),
                                     no_browser=kwargs.get("no_browser", True),
                                     refresh_tokens=kwargs.get("refresh_tokens", True),
                                     force=force_login)

            all_authorizers = self.native_client.get_authorizers_by_scope(requested_scopes=scopes)
            fx_authorizer = all_authorizers[fx_scope]
            search_authorizer = all_authorizers[search_scope]
            openid_authorizer = all_authorizers["openid"]

        super(FuncXClient, self).__init__("funcX",
                                          environment='funcx',
                                          authorizer=fx_authorizer,
                                          http_timeout=http_timeout,
                                          base_url=funcx_service_address,
                                          **kwargs)
        self.fx_serializer = FuncXSerializer()

        authclient = AuthClient(authorizer=openid_authorizer)
        user_info = authclient.oauth2_userinfo()
        self.searcher = SearchHelper(authorizer=search_authorizer, owner_uuid=user_info['sub'])
        self.funcx_service_address = funcx_service_address

    def version_check(self):
        """Check this client version meets the service's minimum supported version.
        """
        resp = self.get("version", params={"service": "all"})
        versions = resp.data
        if "min_ep_version" not in versions:
            raise VersionMismatch("Failed to retrieve version information from funcX service.")

        min_ep_version = versions['min_ep_version']

        if ENDPOINT_VERSION is None:
            raise VersionMismatch("You do not have the funcx endpoint installed.  You can use 'pip install funcx-endpoint'.")
        if ENDPOINT_VERSION < min_ep_version:
            raise VersionMismatch(f"Your version={ENDPOINT_VERSION} is lower than the "
                                  f"minimum version for an endpoint: {min_ep_version}.  Please update.")

    def logout(self):
        """Remove credentials from your local system
        """
        self.native_client.logout()

    def update_table(self, return_msg, task_id):
        """ Parses the return message from the service and updates the internal func_tables

        Parameters
        ----------

        return_msg : str
           Return message received from the funcx service
        task_id : str
           task id string
        """
        if isinstance(return_msg, str):
            r_dict = json.loads(return_msg)
        else:
            r_dict = return_msg

        r_status = r_dict.get('status', 'unknown')
        status = {'pending': True,
                  'status': r_status}

        if 'result' in r_dict:
            try:
                r_obj = self.fx_serializer.deserialize(r_dict['result'])
                completion_t = r_dict['completion_t']
            except Exception:
                raise SerializationError("Result Object Deserialization")
            else:
                status.update({'pending': False,
                               'result': r_obj,
                               'completion_t': completion_t})
                self.func_table[task_id] = status

        elif 'exception' in r_dict:
            try:
                r_exception = self.fx_serializer.deserialize(r_dict['exception'])
                completion_t = r_dict['completion_t']
                logger.info(f"Exception : {r_exception}")
            except Exception:
                raise SerializationError("Task's exception object deserialization")
            else:
                status.update({'pending': False,
                               'exception': r_exception,
                               'completion_t': completion_t})
                self.func_table[task_id] = status
        return status

    def get_task(self, task_id):
        """Get a funcX task.

        Parameters
        ----------
        task_id : str
            UUID of the task

        Returns
        -------
        dict
            Task block containing "status" key.
        """
        if task_id in self.func_table:
            return self.func_table[task_id]

        r = self.get("tasks/{task_id}".format(task_id=task_id))
        logger.debug("Response string : {}".format(r))
        try:
            rets = self.update_table(r.text, task_id)
        except Exception as e:
            raise e
        return rets

    def get_result(self, task_id):
        """ Get the result of a funcX task

        Parameters
        ----------
        task_id: str
            UUID of the task

        Returns
        -------
        Result obj: If task completed

        Raises
        ------
        Exception obj: Exception due to which the task failed
        """
        task = self.get_task(task_id)
        if task['pending'] is True:
            raise Exception(task['status'])
        else:
            if 'result' in task:
                return task['result']
            else:
                logger.warning("We have an exception : {}".format(task['exception']))
                task['exception'].reraise()

    def get_batch_status(self, task_id_list):
        """ Request status for a batch of task_ids
        """
        assert isinstance(task_id_list, list), "get_batch_status expects a list of task ids"

        pending_task_ids = [t for t in task_id_list if t not in self.func_table]

        results = {}

        if pending_task_ids:
            payload = {'task_ids': pending_task_ids}
            r = self.post("/batch_status", json_body=payload)
            logger.debug("Response string : {}".format(r))

        pending_task_ids = set(pending_task_ids)

        for task_id in task_id_list:
            if task_id in pending_task_ids:
                try:
                    data = r['results'][task_id]
                    rets = self.update_table(data, task_id)
                    results[task_id] = rets
                except KeyError:
                    logger.debug("Task {} info was not available in the batch status")
                except Exception:
                    logger.exception("Failure while unpacking results fom get_batch_status")
            else:
                results[task_id] = self.func_table[task_id]

        return results

    def get_batch_result(self, task_id_list):
        """ Request results for a batch of task_ids
        """
        pass

    def run(self, *args, endpoint_id=None, function_id=None, **kwargs):
        """Initiate an invocation

        Parameters
        ----------
        *args : Any
            Args as specified by the function signature
        endpoint_id : uuid str
            Endpoint UUID string. Required
        function_id : uuid str
            Function UUID string. Required
        asynchronous : bool
            Whether or not to run the function asynchronously

        Returns
        -------
        task_id : str
        UUID string that identifies the task
        """
        assert endpoint_id is not None, "endpoint_id key-word argument must be set"
        assert function_id is not None, "function_id key-word argument must be set"

        batch = self.create_batch()
        batch.add(*args, endpoint_id=endpoint_id, function_id=function_id, **kwargs)
        r = self.batch_run(batch)

        """
        Create a future to deal with the result
        funcx_future = FuncXFuture(self, task_id, async_poll)

        if not asynchronous:
            return funcx_future.result()

        # Return the result
        return funcx_future
        """

        return r[0]

    def create_batch(self):
        """
        Create a Batch instance to handle batch submission in funcX

        Parameters
        ----------

        Returns
        -------
        Batch instance
            Status block containing "status" key.
        """
        batch = Batch()
        return batch

    def batch_run(self, batch):
        """Initiate a batch of tasks to funcX

        Parameters
        ----------
        batch: a Batch object

        Returns
        -------
        task_ids : a list of UUID strings that identify the tasks
        """
        servable_path = 'submit'
        assert isinstance(batch, Batch), "Requires a Batch object as input"
        assert len(batch.tasks) > 0, "Requires a non-empty batch"

        data = batch.prepare()

        # Send the data to funcX
        r = self.post(servable_path, json_body=data)
        if r.http_status != 200:
            raise HTTPError(r)
        if r.get("status", "Failure") == "Failure":
            raise MalformedResponse("FuncX Request failed: {}".format(r.get("reason", "Unknown")))
        return r['task_uuids']

    def map_run(self, *args, endpoint_id=None, function_id=None, asynchronous=False, **kwargs):
        """Initiate an invocation

        Parameters
        ----------
        *args : Any
            Args as specified by the function signature
        endpoint_id : uuid str
            Endpoint UUID string. Required
        function_id : uuid str
            Function UUID string. Required
        asynchronous : bool
            Whether or not to run the function asynchronously

        Returns
        -------
        task_id : str
        UUID string that identifies the task
        """
        servable_path = 'submit_batch'
        assert endpoint_id is not None, "endpoint_id key-word argument must be set"
        assert function_id is not None, "function_id key-word argument must be set"

        ser_kwargs = self.fx_serializer.serialize(kwargs)

        batch_payload = []
        iterator = args[0]
        for arg in iterator:
            ser_args = self.fx_serializer.serialize((arg,))
            payload = self.fx_serializer.pack_buffers([ser_args, ser_kwargs])
            batch_payload.append(payload)

        data = {'endpoints': [endpoint_id],
                'func': function_id,
                'payload': batch_payload,
                'is_async': asynchronous}

        # Send the data to funcX
        r = self.post(servable_path, json_body=data)
        if r.http_status != 200:
            raise Exception(r)

        if r.get("status", "Failure") == "Failure":
            raise MalformedResponse("FuncX Request failed: {}".format(r.get("reason", "Unknown")))
        return r['task_uuids']

    def register_endpoint(self, name, endpoint_uuid, metadata=None, endpoint_version=None):
        """Register an endpoint with the funcX service.

        Parameters
        ----------
        name : str
            Name of the endpoint
        endpoint_uuid : str
                The uuid of the endpoint
        metadata : dict
            endpoint metadata, see default_config example
        endpoint_version: str
            Version string to be passed to the webService as a compatibility check

        Returns
        -------
        A dict
            {'endopoint_id' : <>,
             'address' : <>,
             'client_ports': <>}
        """
        self.version_check()

        data = {
            "endpoint_name": name,
            "endpoint_uuid": endpoint_uuid,
            "version": endpoint_version
        }
        if metadata:
            data['meta'] = metadata

        r = self.post(self.ep_registration_path, json_body=data)
        if r.http_status != 200:
            raise HTTPError(r)

        # Return the result
        return r.data

    def get_containers(self, name, description=None):
        """Register a DLHub endpoint with the funcX service and get the containers to launch.

        Parameters
        ----------
        name : str
            Name of the endpoint
        description : str
            Description of the endpoint

        Returns
        -------
        int
            The port to connect to and a list of containers
        """
        registration_path = 'get_containers'

        data = {"endpoint_name": name, "description": description}

        r = self.post(registration_path, json_body=data)
        if r.http_status != 200:
            raise HTTPError(r)

        # Return the result
        return r.data['endpoint_uuid'], r.data['endpoint_containers']

    def get_container(self, container_uuid, container_type):
        """Get the details of a container for staging it locally.

        Parameters
        ----------
        container_uuid : str
            UUID of the container in question
        container_type : str
            The type of containers that will be used (Singularity, Shifter, Docker)

        Returns
        -------
        dict
            The details of the containers to deploy
        """
        container_path = f'containers/{container_uuid}/{container_type}'

        r = self.get(container_path)
        if r.http_status != 200:
            raise HTTPError(r)

        # Return the result
        return r.data['container']

    def get_endpoint_status(self, endpoint_uuid):
        """Get the status reports for an endpoint.

        Parameters
        ----------
        endpoint_uuid : str
            UUID of the endpoint in question

        Returns
        -------
        dict
            The details of the endpoint's stats
        """
        stats_path = f'endpoints/{endpoint_uuid}/status'

        r = self.get(stats_path)
        if r.http_status != 200:
            raise HTTPError(r)

        # Return the result
        return r.data

    def register_function(self, function, function_name=None, container_uuid=None, description=None,
                          public=False, group=None, searchable=True):
        """Register a function code with the funcX service.

        Parameters
        ----------
        function : Python Function
            The function to be registered for remote execution
        function_name : str
            The entry point (function name) of the function. Default: None
        container_uuid : str
            Container UUID from registration with funcX
        description : str
            Description of the file
        public : bool
            Whether or not the function is publicly accessible. Default = False
        group : str
            A globus group uuid to share this function with
        searchable : bool
            If true, the function will be indexed into globus search with the appropriate permissions

        Returns
        -------
        function uuid : str
            UUID identifier for the registered function
        """
        registration_path = 'register_function'

        source_code = ""
        try:
            source_code = getsource(function)
        except OSError:
            logger.error("Failed to find source code during function registration.")

        serialized_fn = self.fx_serializer.serialize(function)
        packed_code = self.fx_serializer.pack_buffers([serialized_fn])

        data = {"function_name": function.__name__,
                "function_code": packed_code,
                "function_source": source_code,
                "container_uuid": container_uuid,
                "entry_point": function_name if function_name else function.__name__,
                "description": description,
                "public": public,
                "group": group,
                "searchable": searchable}

        logger.info("Registering function : {}".format(data))

        r = self.post(registration_path, json_body=data)
        if r.http_status != 200:
            raise HTTPError(r)

        func_uuid = r.data['function_uuid']

        # Return the result
        return func_uuid

    def update_function(self, func_uuid, function):
        pass

    def search_function(self, q, offset=0, limit=10, advanced=False):
        """Search for function via the funcX service

        Parameters
        ----------
        q : str
            free-form query string
        offset : int
            offset into total results
        limit : int
            max number of results to return
        advanced : bool
            allows elastic-search like syntax in query string

        Returns
        -------
        FunctionSearchResults
        """
        return self.searcher.search_function(q, offset=offset, limit=limit, advanced=advanced)

    def search_endpoint(self, q, scope='all', owner_id=None):
        """

        Parameters
        ----------
        q
        scope : str
            Can be one of {'all', 'my-endpoints', 'shared-with-me'}
        owner_id
            should be urn like f"urn:globus:auth:identity:{owner_uuid}"

        Returns
        -------

        """
        return self.searcher.search_endpoint(q, scope=scope, owner_id=owner_id)

    def register_container(self, location, container_type, name='', description=''):
        """Register a container with the funcX service.

        Parameters
        ----------
        location : str
            The location of the container (e.g., its docker url). Required
        container_type : str
            The type of containers that will be used (Singularity, Shifter, Docker). Required

        name : str
            A name for the container. Default = ''
        description : str
            A description to associate with the container. Default = ''

        Returns
        -------
        str
            The id of the container
        """
        container_path = 'containers'

        payload = {'name': name, 'location': location, 'description': description, 'type': container_type}

        r = self.post(container_path, json_body=payload)
        if r.http_status != 200:
            raise HTTPError(r)

        # Return the result
        return r.data['container_id']

    def add_to_whitelist(self, endpoint_id, function_ids):
        """Adds the function to the endpoint's whitelist

        Parameters
        ----------
        endpoint_id : str
            The uuid of the endpoint
        function_ids : list
            A list of function id's to be whitelisted

        Returns
        -------
        json
            The response of the request
        """
        req_path = f'endpoints/{endpoint_id}/whitelist'

        if not isinstance(function_ids, list):
            function_ids = [function_ids]

        payload = {'func': function_ids}

        r = self.post(req_path, json_body=payload)
        if r.http_status != 200:
            raise HTTPError(r)

        # Return the result
        return r

    def get_whitelist(self, endpoint_id):
        """List the endpoint's whitelist

        Parameters
        ----------
        endpoint_id : str
            The uuid of the endpoint

        Returns
        -------
        json
            The response of the request
        """
        req_path = f'endpoints/{endpoint_id}/whitelist'

        r = self.get(req_path)
        if r.http_status != 200:
            raise HTTPError(r)

        # Return the result
        return r

    def delete_from_whitelist(self, endpoint_id, function_ids):
        """List the endpoint's whitelist

        Parameters
        ----------
        endpoint_id : str
            The uuid of the endpoint
        function_ids : list
            A list of function id's to be whitelisted

        Returns
        -------
        json
            The response of the request
        """
        if not isinstance(function_ids, list):
            function_ids = [function_ids]
        res = []
        for fid in function_ids:
            req_path = f'endpoints/{endpoint_id}/whitelist/{fid}'

            r = self.delete(req_path)
            if r.http_status != 200:
                raise HTTPError(r)
            res.append(r)

        # Return the result
        return res<|MERGE_RESOLUTION|>--- conflicted
+++ resolved
@@ -37,13 +37,9 @@
     CLIENT_ID = '4cf29807-cf21-49ec-9443-ff9a3fb9f81c'
 
     def __init__(self, http_timeout=None, funcx_home=os.path.join('~', '.funcx'),
-<<<<<<< HEAD
-                 force_login=False, fx_authorizer=None, funcx_service_address='https://api.funcx.org/v1',
-=======
                  force_login=False, fx_authorizer=None, search_authorizer=None,
                  openid_authorizer=None,
                  funcx_service_address='https://api.funcx.org/v1',
->>>>>>> 8423b9ed
                  **kwargs):
         """ Initialize the client
 
@@ -60,8 +56,6 @@
         A custom authorizer instance to communicate with funcX.
         Default: ``None``, will be created.
 
-<<<<<<< HEAD
-=======
         search_authorizer:class:`GlobusAuthorizer <globus_sdk.authorizers.base.GlobusAuthorizer>`:
         A custom authorizer instance to communicate with Globus Search.
         Default: ``None``, will be created.
@@ -70,7 +64,6 @@
         A custom authorizer instance to communicate with OpenID.
         Default: ``None``, will be created.
 
->>>>>>> 8423b9ed
         funcx_service_address: str
         The address of the funcX web service to communicate with.
         Default: https://api.funcx.org/v1
