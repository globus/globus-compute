--- conflicted
+++ resolved
@@ -1,18 +1,5 @@
 ARG PYTHON_VERSION="3.10"
 FROM python:${PYTHON_VERSION}
-<<<<<<< HEAD
-RUN mkdir /opt/compute
-RUN pip install kubernetes
-RUN pip install --no-binary :all: --force-reinstall pyzmq
-
-COPY sdk /opt/compute/sdk/
-WORKDIR /opt/compute/sdk
-RUN pip install .
-
-COPY endpoint /opt/compute/endpoint
-WORKDIR /opt/compute/endpoint
-RUN pip install .
-=======
 
 # Build args for speeding up development for those of us on crappy inet connections
 # i.e., $ docker build ... --build-arg ... --build-arg ...
@@ -27,23 +14,22 @@
 
 RUN if [ -n "$pip_conf" ]; then echo "$pip_conf" > "/etc/pip.conf"; fi
 
-RUN mkdir /opt/funcx
+RUN mkdir /opt/compute
 RUN python -m pip install -U pip
 RUN python -m pip install kubernetes
 RUN python -m pip install --no-binary :all: --force-reinstall pyzmq
 
-COPY funcx_sdk /opt/funcx/funcx_sdk/
-WORKDIR /opt/funcx/funcx_sdk
+COPY globus_compute_sdk /opt/compute/globus_compute_sdk/
+WORKDIR /opt/compute/globus_compute_sdk
 RUN python -m pip install .
 
-COPY funcx_endpoint /opt/funcx/funcx_endpoint
-WORKDIR /opt/funcx/funcx_endpoint
+COPY globus_compute_endpoint /opt/compute/globus_compute_endpoint
+WORKDIR /opt/compute/globus_compute_endpoint
 RUN python -m pip install .
 
 # Undo local-dev ministrations
 RUN if [ -n "$pip_conf" ]; then rm -f "/etc/pip.conf"; fi
 RUN if [ -n "$apt_proxy_url" ]; then rm -f "/etc/apt/apt.conf.d/01proxy"; fi
->>>>>>> df73a11d
 
 RUN useradd -m compute
 RUN mkdir -p /home/compute/.kube
